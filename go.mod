module github.com/aws-samples/aws-pod-eip-controller

go 1.24.0

require (
	github.com/aws/aws-sdk-go-v2 v1.36.4
	github.com/aws/aws-sdk-go-v2/config v1.29.16
	github.com/aws/aws-sdk-go-v2/feature/ec2/imds v1.16.31
	github.com/aws/aws-sdk-go-v2/service/ec2 v1.225.1
<<<<<<< HEAD
	github.com/stretchr/testify v1.10.0
	k8s.io/api v0.34.1
	k8s.io/apimachinery v0.34.1
	k8s.io/client-go v0.34.1
=======
	github.com/stretchr/testify v1.11.1
	k8s.io/api v0.30.3
	k8s.io/apimachinery v0.34.1
	k8s.io/client-go v0.30.2
>>>>>>> 26207c7c
)

require (
	github.com/aws/aws-sdk-go-v2/credentials v1.17.69 // indirect
	github.com/aws/aws-sdk-go-v2/internal/configsources v1.3.35 // indirect
	github.com/aws/aws-sdk-go-v2/internal/endpoints/v2 v2.6.35 // indirect
	github.com/aws/aws-sdk-go-v2/internal/ini v1.8.3 // indirect
	github.com/aws/aws-sdk-go-v2/service/internal/accept-encoding v1.12.3 // indirect
	github.com/aws/aws-sdk-go-v2/service/internal/presigned-url v1.12.16 // indirect
	github.com/aws/aws-sdk-go-v2/service/sso v1.25.4 // indirect
	github.com/aws/aws-sdk-go-v2/service/ssooidc v1.30.2 // indirect
	github.com/aws/aws-sdk-go-v2/service/sts v1.33.21 // indirect
	github.com/aws/smithy-go v1.22.2 // indirect
	github.com/davecgh/go-spew v1.1.1 // indirect
<<<<<<< HEAD
	github.com/emicklei/go-restful/v3 v3.12.2 // indirect
=======
	github.com/emicklei/go-restful/v3 v3.12.0 // indirect
>>>>>>> 26207c7c
	github.com/fxamacker/cbor/v2 v2.9.0 // indirect
	github.com/go-logr/logr v1.4.2 // indirect
	github.com/go-openapi/jsonpointer v0.21.0 // indirect
	github.com/go-openapi/jsonreference v0.21.0 // indirect
	github.com/go-openapi/swag v0.23.0 // indirect
	github.com/gogo/protobuf v1.3.2 // indirect
<<<<<<< HEAD
=======
	github.com/golang/protobuf v1.5.4 // indirect
>>>>>>> 26207c7c
	github.com/google/gnostic-models v0.7.0 // indirect
	github.com/google/go-cmp v0.7.0 // indirect
	github.com/google/uuid v1.6.0 // indirect
	github.com/josharian/intern v1.0.0 // indirect
	github.com/json-iterator/go v1.1.12 // indirect
	github.com/mailru/easyjson v0.7.7 // indirect
	github.com/modern-go/concurrent v0.0.0-20180306012644-bacd9c7ef1dd // indirect
	github.com/modern-go/reflect2 v1.0.3-0.20250322232337-35a7c28c31ee // indirect
	github.com/munnerz/goautoneg v0.0.0-20191010083416-a7dc8b61c822 // indirect
	github.com/pkg/errors v0.9.1 // indirect
	github.com/pmezard/go-difflib v1.0.0 // indirect
	github.com/spf13/pflag v1.0.6 // indirect
	github.com/stretchr/objx v0.5.2 // indirect
	github.com/x448/float16 v0.8.4 // indirect
	go.yaml.in/yaml/v2 v2.4.2 // indirect
	go.yaml.in/yaml/v3 v3.0.4 // indirect
	golang.org/x/net v0.38.0 // indirect
	golang.org/x/oauth2 v0.27.0 // indirect
	golang.org/x/sys v0.31.0 // indirect
	golang.org/x/term v0.30.0 // indirect
	golang.org/x/text v0.23.0 // indirect
	golang.org/x/time v0.9.0 // indirect
	google.golang.org/protobuf v1.36.5 // indirect
<<<<<<< HEAD
	gopkg.in/evanphx/json-patch.v4 v4.12.0 // indirect
=======
>>>>>>> 26207c7c
	gopkg.in/inf.v0 v0.9.1 // indirect
	gopkg.in/yaml.v3 v3.0.1 // indirect
	k8s.io/klog/v2 v2.130.1 // indirect
	k8s.io/kube-openapi v0.0.0-20250710124328-f3f2b991d03b // indirect
	k8s.io/utils v0.0.0-20250604170112-4c0f3b243397 // indirect
	sigs.k8s.io/json v0.0.0-20241014173422-cfa47c3a1cc8 // indirect
	sigs.k8s.io/randfill v1.0.0 // indirect
<<<<<<< HEAD
=======
	sigs.k8s.io/structured-merge-diff/v4 v4.4.1 // indirect
>>>>>>> 26207c7c
	sigs.k8s.io/structured-merge-diff/v6 v6.3.0 // indirect
	sigs.k8s.io/yaml v1.6.0 // indirect
)<|MERGE_RESOLUTION|>--- conflicted
+++ resolved
@@ -7,17 +7,10 @@
 	github.com/aws/aws-sdk-go-v2/config v1.29.16
 	github.com/aws/aws-sdk-go-v2/feature/ec2/imds v1.16.31
 	github.com/aws/aws-sdk-go-v2/service/ec2 v1.225.1
-<<<<<<< HEAD
 	github.com/stretchr/testify v1.10.0
 	k8s.io/api v0.34.1
 	k8s.io/apimachinery v0.34.1
 	k8s.io/client-go v0.34.1
-=======
-	github.com/stretchr/testify v1.11.1
-	k8s.io/api v0.30.3
-	k8s.io/apimachinery v0.34.1
-	k8s.io/client-go v0.30.2
->>>>>>> 26207c7c
 )
 
 require (
@@ -32,21 +25,14 @@
 	github.com/aws/aws-sdk-go-v2/service/sts v1.33.21 // indirect
 	github.com/aws/smithy-go v1.22.2 // indirect
 	github.com/davecgh/go-spew v1.1.1 // indirect
-<<<<<<< HEAD
 	github.com/emicklei/go-restful/v3 v3.12.2 // indirect
-=======
-	github.com/emicklei/go-restful/v3 v3.12.0 // indirect
->>>>>>> 26207c7c
 	github.com/fxamacker/cbor/v2 v2.9.0 // indirect
 	github.com/go-logr/logr v1.4.2 // indirect
 	github.com/go-openapi/jsonpointer v0.21.0 // indirect
 	github.com/go-openapi/jsonreference v0.21.0 // indirect
 	github.com/go-openapi/swag v0.23.0 // indirect
 	github.com/gogo/protobuf v1.3.2 // indirect
-<<<<<<< HEAD
-=======
 	github.com/golang/protobuf v1.5.4 // indirect
->>>>>>> 26207c7c
 	github.com/google/gnostic-models v0.7.0 // indirect
 	github.com/google/go-cmp v0.7.0 // indirect
 	github.com/google/uuid v1.6.0 // indirect
@@ -70,10 +56,7 @@
 	golang.org/x/text v0.23.0 // indirect
 	golang.org/x/time v0.9.0 // indirect
 	google.golang.org/protobuf v1.36.5 // indirect
-<<<<<<< HEAD
 	gopkg.in/evanphx/json-patch.v4 v4.12.0 // indirect
-=======
->>>>>>> 26207c7c
 	gopkg.in/inf.v0 v0.9.1 // indirect
 	gopkg.in/yaml.v3 v3.0.1 // indirect
 	k8s.io/klog/v2 v2.130.1 // indirect
@@ -81,10 +64,7 @@
 	k8s.io/utils v0.0.0-20250604170112-4c0f3b243397 // indirect
 	sigs.k8s.io/json v0.0.0-20241014173422-cfa47c3a1cc8 // indirect
 	sigs.k8s.io/randfill v1.0.0 // indirect
-<<<<<<< HEAD
-=======
 	sigs.k8s.io/structured-merge-diff/v4 v4.4.1 // indirect
->>>>>>> 26207c7c
 	sigs.k8s.io/structured-merge-diff/v6 v6.3.0 // indirect
 	sigs.k8s.io/yaml v1.6.0 // indirect
 )